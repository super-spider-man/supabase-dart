import 'dart:async';

import 'package:supabase/supabase.dart';

class StreamPostgrestFilter {
  StreamPostgrestFilter({
    required this.column,
    required this.value,
  });

  /// Column name of the eq filter
  final String column;

  /// Value of the eq filter
  final dynamic value;
}

class _Order {
  _Order({
    required this.column,
    required this.ascending,
  });
  final String column;
  final bool ascending;
}

typedef SupabaseStreamEvent = List<Map<String, dynamic>>;

class SupabaseStreamBuilder extends Stream<SupabaseStreamEvent> {
  final PostgrestQueryBuilder _queryBuilder;

  final RealtimeClient _realtimeClient;

  final String _realtimeTopic;

  RealtimeChannel? _channel;

  PostgrestBuilder? _postgrestBuilder;

  final String _schema;

  final String _table;

  /// Used to identify which row has changed
  final List<String> _uniqueColumns;

  /// StreamController for `stream()` method.
  StreamController<SupabaseStreamEvent>? _streamController;

  /// Contains the combined data of postgrest and realtime to emit as stream.
  SupabaseStreamEvent _streamData = [];

  /// `eq` filter used for both postgrest and realtime
  StreamPostgrestFilter? _streamFilter;

  /// Which column to order by and whether it's ascending
  _Order? _orderBy;

  /// Count of record to be returned
  int? _limit;

  SupabaseStreamBuilder({
    required PostgrestQueryBuilder queryBuilder,
    required String realtimeTopic,
    required RealtimeClient realtimeClient,
    required String schema,
    required String table,
    required List<String> uniqueColumns,
  })  : _queryBuilder = queryBuilder,
        _realtimeTopic = realtimeTopic,
        _realtimeClient = realtimeClient,
        _schema = schema,
        _table = table,
        _uniqueColumns = uniqueColumns;

  /// Filters the results where [column] equals [value].
  ///
  /// Only one filter can be applied to `.stream()` and any proceding filters will override the previous.
  ///
  /// ```dart
  /// supabase.from('users').stream(['id']).eq('name', 'Supabase');
  /// ```
  SupabaseStreamBuilder eq(String column, dynamic value) {
    _streamFilter = StreamPostgrestFilter(column: column, value: value);
    return this;
  }

  /// Orders the result with the specified [column].
  ///
  /// When `ascending` value is true, the result will be in ascending order.
  ///
  /// ```dart
  /// supabase.from('users').stream(['id']).order('username', ascending: false);
  /// ```
  SupabaseStreamBuilder order(String column, {bool ascending = false}) {
    _orderBy = _Order(column: column, ascending: ascending);
    return this;
  }

  /// Limits the result with the specified `count`.
  ///
  /// ```dart
  /// supabase.from('users').stream(['id']).limit(10);
  /// ```
  SupabaseStreamBuilder limit(int count) {
    _limit = count;
    return this;
  }

  @Deprecated('Directly listen without execute instead. Deprecated in 1.0.0')
  Stream<SupabaseStreamEvent> execute() {
    _streamController = StreamController.broadcast(
      onCancel: () {
        _channel?.unsubscribe();
        _streamController?.close();
      },
    );
    _getStreamData();
    return _streamController!.stream;
  }

  @override
  StreamSubscription<SupabaseStreamEvent> listen(
    void Function(SupabaseStreamEvent event)? onData, {
    Function? onError,
    void Function()? onDone,
    bool? cancelOnError,
  }) {
    if (_postgrestBuilder == null) {
      PostgrestFilterBuilder query = _queryBuilder.select();
      if (_streamFilter != null) {
        query = query.eq(_streamFilter!.column, _streamFilter!.value);
      }
      PostgrestTransformBuilder? transformQuery;
      if (_orderBy != null) {
        transformQuery =
            query.order(_orderBy!.column, ascending: _orderBy!.ascending);
      }
      if (_limit != null) {
        transformQuery = (transformQuery ?? query).limit(_limit!);
      }
      _postgrestBuilder = transformQuery ?? query;
    }

    _streamController = StreamController.broadcast(
      onListen: () {
        print("onListen");
        _getStreamData();
      },
      onCancel: () {
        print("onCancel");
        _channel?.unsubscribe();
        _streamController?.close();
      },
    );
    return _streamController!.stream.listen(
      onData,
      onError: onError,
      onDone: onDone,
      cancelOnError: cancelOnError,
    );
  }

  Future<void> _getStreamData() async {
    _streamData = [];

    _channel = _realtimeClient.channel(_realtimeTopic);
    _channel!.on(
        RealtimeListenTypes.postgresChanges,
        ChannelFilter(
          event: 'INSERT',
          schema: _schema,
          table: _table,
          filter: _streamFilter != null
              ? '${_streamFilter!.column}=eq.${_streamFilter!.value}'
              : null,
        ), (payload, [ref]) {
      final newRecord = Map<String, dynamic>.from(payload['new']!);
      _streamData.add(newRecord);
      _addStream();
    }).on(
        RealtimeListenTypes.postgresChanges,
        ChannelFilter(
          event: 'UPDATE',
          schema: _schema,
          table: _table,
          filter: _streamFilter != null
              ? '${_streamFilter!.column}=eq.${_streamFilter!.value}'
              : null,
        ), (payload, [ref]) {
      final updatedIndex = _streamData.indexWhere(
        (element) => _isTargetRecord(record: element, payload: payload),
      );

      if (updatedIndex >= 0) {
        _streamData[updatedIndex] = payload['new']!;
      } else {
        _addException(Exception('Could not find the updated record.'));
      }
      _addStream();
    }).on(
        RealtimeListenTypes.postgresChanges,
        ChannelFilter(
          event: 'DELETE',
          schema: _schema,
          table: _table,
          filter: _streamFilter != null
              ? '${_streamFilter!.column}=eq.${_streamFilter!.value}'
              : null,
        ), (payload, [ref]) {
      final deletedIndex = _streamData.indexWhere(
        (element) => _isTargetRecord(record: element, payload: payload),
      );
      if (deletedIndex >= 0) {
        _streamData.removeAt(deletedIndex);
      } else {
        _addException(Exception('Could not find the deleted record.'));
      }
      _addStream();
    }).subscribe();

    try {
      final data = await _postgrestBuilder;
      final rows = SupabaseStreamEvent.from(data as List);
      _streamData.addAll(rows);
      _addStream();
    } catch (error, stackTrace) {
      _addException(error, stackTrace);
    }
  }

  bool _isTargetRecord({
    required Map<String, dynamic> record,
    required Map payload,
  }) {
    late final Map<String, dynamic> targetRecord;
    if (payload['eventType'] == 'UPDATE') {
      targetRecord = payload['new']!;
    } else if (payload['eventType'] == 'DELETE') {
      targetRecord = payload['old']!;
    }
    return _uniqueColumns
        .every((column) => record[column] == targetRecord[column]);
  }

  void _sortData() {
    final orderModifier = _orderBy!.ascending ? 1 : -1;
    _streamData.sort((a, b) {
      if (a[_orderBy!.column] is String && b[_orderBy!.column] is String) {
        return orderModifier *
            (a[_orderBy!.column] as String)
                .compareTo(b[_orderBy!.column] as String);
      } else if (a[_orderBy!.column] is int && b[_orderBy!.column] is int) {
        return orderModifier *
            (a[_orderBy!.column] as int).compareTo(b[_orderBy!.column] as int);
      } else {
        return 0;
      }
    });
  }

  /// Will add new data to the stream if streamController is not closed
  void _addStream() {
    if (_orderBy != null) {
      _sortData();
    }
    if (!(_streamController?.isClosed ?? true)) {
      final emitData =
          (_limit != null ? _streamData.take(_limit!) : _streamData).toList();
      _streamController!.add(emitData);
    }
  }

  /// Will add error to the stream if streamController is not closed
<<<<<<< HEAD
  void _addError(String message) {
    if (!(_streamController?.isClosed ?? true)) {
      _streamController!.addError(message);
=======
  void _addException(Object error, [StackTrace? stackTrace]) {
    if (!_streamController.isClosed) {
      _streamController.addError(error, stackTrace ?? StackTrace.current);
>>>>>>> 0ebef5d2
    }
  }
}<|MERGE_RESOLUTION|>--- conflicted
+++ resolved
@@ -272,15 +272,9 @@
   }
 
   /// Will add error to the stream if streamController is not closed
-<<<<<<< HEAD
-  void _addError(String message) {
+  void _addException(Object error, [StackTrace? stackTrace]) {
     if (!(_streamController?.isClosed ?? true)) {
-      _streamController!.addError(message);
-=======
-  void _addException(Object error, [StackTrace? stackTrace]) {
-    if (!_streamController.isClosed) {
-      _streamController.addError(error, stackTrace ?? StackTrace.current);
->>>>>>> 0ebef5d2
+      _streamController?.addError(error, stackTrace ?? StackTrace.current);
     }
   }
 }