--- conflicted
+++ resolved
@@ -335,7 +335,6 @@
       _addStream();
     }).subscribe();
 
-<<<<<<< HEAD
     PostgrestFilterBuilder query = _queryBuilder.select();
     if (_streamFilter != null) {
       switch (_streamFilter!.type) {
@@ -368,8 +367,6 @@
       transformQuery = (transformQuery ?? query).limit(_limit!);
     }
 
-=======
->>>>>>> 620fd328
     try {
       final data = await _postgrestBuilder;
       final rows = SupabaseStreamEvent.from(data as List);
