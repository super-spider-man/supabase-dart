--- conflicted
+++ resolved
@@ -48,11 +48,7 @@
   /// `eq`, `order`, `limit` filter are available to limit the data being queried.
   ///
   /// ```dart
-<<<<<<< HEAD
   /// supabase.from('chats:room_id=eq.123').stream('my_primary_key').order('created_at').limit(20).execute().listen(_onChatsReceived);
-=======
-  /// supabase.from('chats:room_id=eq.123').stream().order('created_at').limit(20).execute().listen(_onChatsReceived);
->>>>>>> 864f1d28
   /// ```
   SupabaseStreamBuilder stream(String primaryKey) {
     return SupabaseStreamBuilder(
