--- conflicted
+++ resolved
@@ -313,19 +313,11 @@
       });
     });
 
-<<<<<<< HEAD
-  group('stream()', () {
-    test("listen, cancel and listen again", () async {
-      final stream = client.from('todos').stream(primaryKey: ['id']);
-      final sub = stream.listen(expectAsync1((event) {}, count: 4));
-      await Future.delayed(Duration(seconds: 3));
-=======
     group('stream()', () {
       test("listen, cancel and listen again", () async {
-        final stream = client.from('todos').stream(['id']);
+        final stream = client.from('todos').stream(primaryKey: ['id']);
         final sub = stream.listen(expectAsync1((event) {}, count: 4));
         await Future.delayed(Duration(seconds: 3));
->>>>>>> e4a81bd2
 
         await sub.cancel();
         await Future.delayed(Duration(seconds: 1));
@@ -333,22 +325,10 @@
         hasListener = false;
         ref = "3";
 
-<<<<<<< HEAD
-      stream.listen(expectAsync1((event) {}, count: 4));
-    });
-    test('emits data', () {
-      final stream = client.from('todos').stream(primaryKey: ['id']);
-      expect(
-        stream,
-        emitsInOrder([
-          containsAllInOrder([
-            {'id': 1, 'task': 'task 1', 'status': true},
-            {'id': 2, 'task': 'task 2', 'status': false}
-=======
         stream.listen(expectAsync1((event) {}, count: 4));
       });
       test('emits data', () {
-        final stream = client.from('todos').stream(['id']);
+        final stream = client.from('todos').stream(primaryKey: ['id']);
         expect(
           stream,
           emitsInOrder([
@@ -370,13 +350,13 @@
               {'id': 1, 'task': 'task 1', 'status': true},
               {'id': 3, 'task': 'task 3', 'status': true},
             ]),
->>>>>>> e4a81bd2
           ]),
         );
       });
       test('emits data with custom headers', () {
         apiKey = customApiKey;
-        final stream = customHeadersClient.from('todos').stream(['id']);
+        final stream =
+            customHeadersClient.from('todos').stream(primaryKey: ['id']);
         expect(
           stream,
           emitsInOrder([
@@ -394,7 +374,8 @@
       });
 
       test('with order', () {
-        final stream = client.from('todos').stream(['id']).order('id');
+        final stream =
+            client.from('todos').stream(primaryKey: ['id']).order('id');
         expect(
           stream,
           emitsInOrder([
@@ -421,7 +402,11 @@
       });
 
       test('with limit', () {
-        final stream = client.from('todos').stream(['id']).order('id').limit(2);
+        final stream = client
+            .from('todos')
+            .stream(primaryKey: ['id'])
+            .order('id')
+            .limit(2);
         expect(
           stream,
           emitsInOrder([
@@ -445,28 +430,46 @@
         );
       });
     });
-<<<<<<< HEAD
-    test('emits data with custom headers', () {
-      apiKey = customApiKey;
-      final stream =
-          customHeadersClient.from('todos').stream(primaryKey: ['id']);
-      expect(
-        stream,
-        emitsInOrder([
-          containsAllInOrder([
-            {'id': 1, 'task': 'task 1', 'status': true},
-            {'id': 2, 'task': 'task 2', 'status': false}
-          ]),
-          containsAllInOrder([
-            {'id': 1, 'task': 'task 1', 'status': true},
-            {'id': 2, 'task': 'task 2', 'status': false},
-            {'id': 3, 'task': 'task 3', 'status': true},
-          ]),
-        ]),
-      );
-    });
-
+
+    group("rpc", () {
+      test("rpc", () async {
+        final data = await client.rpc("todos").select();
+        expect(data, [
+          {'id': 1, 'task': 'task 1', 'status': true},
+          {'id': 2, 'task': 'task 2', 'status': false}
+        ]);
+      });
+
+      test("rpc with custom headers", () async {
+        apiKey = customApiKey;
+        final data = await customHeadersClient.rpc("todos").select();
+        expect(data, [
+          {'id': 1, 'task': 'task 1', 'status': true},
+          {'id': 2, 'task': 'task 2', 'status': false}
+        ]);
+      });
+    });
+
+    group('realtime', () {
+      /// Constructing Supabase query within a realtime callback caused exception
+      /// https://github.com/supabase-community/supabase-flutter/issues/81
+      test('Calling Postgrest within realtime callback', () async {
+        client.channel('todos').on(RealtimeListenTypes.postgresChanges,
+            ChannelFilter(event: '*', schema: 'public', table: 'todos'), (event,
+                [_]) async {
+          client.from('todos');
+        }).subscribe();
+
+        await Future.delayed(const Duration(milliseconds: 700));
+
+        await client.removeAllChannels();
+      });
+    });
+  });
+
+  group('realtime filter', () {
     test('can filter stream results with eq', () {
+      handleRequests(mockServer, testFilter: 'status=eq.true');
       final stream =
           client.from('todos').stream(primaryKey: ['id']).eq('status', true);
       expect(
@@ -481,114 +484,26 @@
           ]),
         ]),
       );
-=======
-
-    group("rpc", () {
-      test("rpc", () async {
-        final data = await client.rpc("todos").select();
-        expect(data, [
-          {'id': 1, 'task': 'task 1', 'status': true},
-          {'id': 2, 'task': 'task 2', 'status': false}
-        ]);
-      });
-
-      test("rpc with custom headers", () async {
-        apiKey = customApiKey;
-        final data = await customHeadersClient.rpc("todos").select();
-        expect(data, [
-          {'id': 1, 'task': 'task 1', 'status': true},
-          {'id': 2, 'task': 'task 2', 'status': false}
-        ]);
-      });
-    });
-
-    group('realtime', () {
-      /// Constructing Supabase query within a realtime callback caused exception
-      /// https://github.com/supabase-community/supabase-flutter/issues/81
-      test('Calling Postgrest within realtime callback', () async {
-        client.channel('todos').on(RealtimeListenTypes.postgresChanges,
-            ChannelFilter(event: '*', schema: 'public', table: 'todos'), (event,
-                [_]) async {
-          client.from('todos');
-        }).subscribe();
-
-        await Future.delayed(const Duration(milliseconds: 700));
-
-        await client.removeAllChannels();
-      });
->>>>>>> e4a81bd2
-    });
-  });
-
-<<<<<<< HEAD
-    test('with order', () {
-      final stream =
-          client.from('todos').stream(primaryKey: ['id']).order('id');
-=======
-  group('realtime filter', () {
-    test('can filter stream results with eq', () {
-      handleRequests(mockServer, testFilter: 'status=eq.true');
-      final stream = client.from('todos').stream(['id']).eq('status', true);
->>>>>>> e4a81bd2
-      expect(
-        stream,
-        emitsInOrder([
-          containsAllInOrder([
-            {'id': 1, 'task': 'task 1', 'status': true},
-          ]),
-          containsAllInOrder([
-            {'id': 1, 'task': 'task 1', 'status': true},
-            {'id': 3, 'task': 'task 3', 'status': true},
-          ]),
-        ]),
-      );
-    });
-
-<<<<<<< HEAD
-    test('with limit', () {
-      final stream =
-          client.from('todos').stream(primaryKey: ['id']).order('id').limit(2);
-      expect(
-        stream,
-        emitsInOrder([
-          containsAllInOrder([
-            {'id': 2, 'task': 'task 2', 'status': false},
-            {'id': 1, 'task': 'task 1', 'status': true},
-          ]),
-          containsAllInOrder([
-            {'id': 3, 'task': 'task 3', 'status': true},
-            {'id': 2, 'task': 'task 2', 'status': false},
-          ]),
-          containsAllInOrder([
-            {'id': 3, 'task': 'task 3', 'status': true},
-            {'id': 2, 'task': 'task 2 updated', 'status': false},
-          ]),
-          containsAllInOrder([
-            {'id': 3, 'task': 'task 3', 'status': true},
-            {'id': 1, 'task': 'task 1', 'status': true},
-          ]),
-        ]),
-      );
-=======
+    });
+
     test('can filter stream results with gt', () {
       handleRequests(mockServer, testFilter: 'id=gt.2');
-      client.from('todos').stream(['id']).gt('id', 2);
->>>>>>> e4a81bd2
+      client.from('todos').stream(primaryKey: ['id']).gt('id', 2);
     });
 
     test('can filter stream results with gte', () {
       handleRequests(mockServer, testFilter: 'id=gte.2');
-      client.from('todos').stream(['id']).gte('id', 2);
+      client.from('todos').stream(primaryKey: ['id']).gte('id', 2);
     });
 
     test('can filter stream results with lt', () {
       handleRequests(mockServer, testFilter: 'id=lt.2');
-      client.from('todos').stream(['id']).lt('id', 2);
+      client.from('todos').stream(primaryKey: ['id']).lt('id', 2);
     });
 
     test('can filter stream results with lte', () {
       handleRequests(mockServer, testFilter: 'id=lte.2');
-      client.from('todos').stream(['id']).lte('id', 2);
+      client.from('todos').stream(primaryKey: ['id']).lte('id', 2);
     });
   });
 }