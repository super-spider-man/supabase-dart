--- conflicted
+++ resolved
@@ -270,11 +270,7 @@
     );
     hasListener = false;
     hasSentData = false;
-<<<<<<< HEAD
-=======
     ref = "1";
-    handleRequests(mockServer);
->>>>>>> 620fd328
   });
 
   tearDown(() async {
@@ -317,8 +313,20 @@
       });
     });
 
-<<<<<<< HEAD
     group('stream()', () {
+      test("listen, cancel and listen again", () async {
+        final stream = client.from('todos').stream(['id']);
+        final sub = stream.listen(expectAsync1((event) {}, count: 4));
+        await Future.delayed(Duration(seconds: 3));
+
+        await sub.cancel();
+        await Future.delayed(Duration(seconds: 1));
+        hasSentData = false;
+        hasListener = false;
+        ref = "3";
+
+        stream.listen(expectAsync1((event) {}, count: 4));
+      });
       test('emits data', () {
         final stream = client.from('todos').stream(['id']);
         expect(
@@ -342,30 +350,6 @@
               {'id': 1, 'task': 'task 1', 'status': true},
               {'id': 3, 'task': 'task 3', 'status': true},
             ]),
-=======
-  group('stream()', () {
-    test("listen, cancel and listen again", () async {
-      final stream = client.from('todos').stream(['id']);
-      final sub = stream.listen(expectAsync1((event) {}, count: 4));
-      await Future.delayed(Duration(seconds: 3));
-
-      await sub.cancel();
-      await Future.delayed(Duration(seconds: 1));
-      hasSentData = false;
-      hasListener = false;
-      ref = "3";
-
-      stream.listen(expectAsync1((event) {}, count: 4));
-    });
-    test('emits data', () {
-      final stream = client.from('todos').stream(['id']);
-      expect(
-        stream,
-        emitsInOrder([
-          containsAllInOrder([
-            {'id': 1, 'task': 'task 1', 'status': true},
-            {'id': 2, 'task': 'task 2', 'status': false}
->>>>>>> 620fd328
           ]),
         );
       });
