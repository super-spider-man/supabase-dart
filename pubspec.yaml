--- conflicted
+++ resolved
@@ -8,14 +8,9 @@
   sdk: ">=2.12.0 <3.0.0"
 
 dependencies:
-<<<<<<< HEAD
   gotrue: ^0.0.1-dev.10
+  mime: ^1.0.0
   postgrest: ^0.1.0
-=======
-  gotrue: ^0.0.1-dev.9
-  mime: ^1.0.0
-  postgrest: ^0.0.8
->>>>>>> 8cbb168a
   realtime_client: ^0.0.8
 
 dev_dependencies:
